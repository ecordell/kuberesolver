--- conflicted
+++ resolved
@@ -1,37 +1,27 @@
 module github.com/sercand/kuberesolver/v5
 
-go 1.21
-
-toolchain go1.22.1
+go 1.18
 
 require (
 	github.com/fsnotify/fsnotify v1.6.0
 	github.com/prometheus/client_golang v1.15.1
-	google.golang.org/grpc v1.65.0
+	github.com/stretchr/testify v1.9.0
+	google.golang.org/grpc v1.56.3
 )
 
 require (
 	github.com/beorn7/perks v1.0.1 // indirect
-<<<<<<< HEAD
-	github.com/cespare/xxhash/v2 v2.2.0 // indirect
+	github.com/cespare/xxhash/v2 v2.3.0 // indirect
 	github.com/davecgh/go-spew v1.1.1 // indirect
-	github.com/golang/protobuf v1.5.3 // indirect
-=======
-	github.com/cespare/xxhash/v2 v2.3.0 // indirect
 	github.com/golang/protobuf v1.5.4 // indirect
->>>>>>> 54aec444
+	github.com/kr/text v0.2.0 // indirect
 	github.com/matttproud/golang_protobuf_extensions v1.0.4 // indirect
 	github.com/pmezard/go-difflib v1.0.0 // indirect
 	github.com/prometheus/client_model v0.3.0 // indirect
 	github.com/prometheus/common v0.42.0 // indirect
 	github.com/prometheus/procfs v0.9.0 // indirect
-<<<<<<< HEAD
-	github.com/stretchr/testify v1.9.0 // indirect
-	golang.org/x/sys v0.7.0 // indirect
-	google.golang.org/protobuf v1.30.0 // indirect
-	gopkg.in/yaml.v3 v3.0.1 // indirect
-=======
+	github.com/rogpeppe/go-internal v1.12.0 // indirect
 	golang.org/x/sys v0.20.0 // indirect
 	google.golang.org/protobuf v1.34.1 // indirect
->>>>>>> 54aec444
+	gopkg.in/yaml.v3 v3.0.1 // indirect
 )